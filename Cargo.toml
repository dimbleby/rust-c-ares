--- conflicted
+++ resolved
@@ -1,11 +1,7 @@
 [package]
 name = "c-ares"
 license = "MIT"
-<<<<<<< HEAD
-version = "4.0.3"
-=======
 version = "5.0.0"
->>>>>>> 752d64e2
 authors = ["David Hotham"]
 description = """
 A Rust wrapper for the c-ares library, for asynchronous DNS requests.
