extern crate c_ares_sys;
extern crate libc;

use std::os::unix::io;

/// An invalid file descriptor.  Use this to represent 'no action' when calling
/// `process_fd()` on a channel.
pub const INVALID_FD: io::RawFd = c_ares_sys::ARES_SOCKET_BAD as io::RawFd;

/// Error codes that the library might return.  Use `str_error()` to convert an
/// error code into a description.
#[derive(Debug, Clone, Copy)]
pub enum AresError {
    ENODATA = c_ares_sys::ARES_ENODATA as isize,
    EFORMERR = c_ares_sys::ARES_EFORMERR  as isize,
    ESERVFAIL = c_ares_sys::ARES_ESERVFAIL as isize,
    ENOTFOUND = c_ares_sys::ARES_ENOTFOUND as isize,
    ENOTIMP = c_ares_sys::ARES_ENOTIMP as isize,
    EREFUSED = c_ares_sys::ARES_EREFUSED as isize,
    EBADQUERY = c_ares_sys::ARES_EBADQUERY as isize,
    EBADNAME = c_ares_sys::ARES_EBADNAME as isize,
    EBADFAMILY = c_ares_sys::ARES_EBADFAMILY as isize,
    EBADRESP = c_ares_sys::ARES_EBADRESP as isize,
    ECONNREFUSED = c_ares_sys::ARES_ECONNREFUSED as isize,
    ETIMEOUT = c_ares_sys::ARES_ETIMEOUT as isize,
    EOF = c_ares_sys::ARES_EOF as isize,
    EFILE = c_ares_sys::ARES_EFILE as isize,
    ENOMEM = c_ares_sys::ARES_ENOMEM as isize,
    EDESTRUCTION = c_ares_sys::ARES_EDESTRUCTION as isize,
    EBADSTR = c_ares_sys::ARES_EBADSTR as isize,
    EBADFLAGS = c_ares_sys::ARES_EBADFLAGS as isize,
    ENONAME = c_ares_sys::ARES_ENONAME as isize,
    EBADHINTS = c_ares_sys::ARES_EBADHINTS as isize,
    ENOTINITIALIZED = c_ares_sys::ARES_ENOTINITIALIZED as isize,
    ELOADIPHLPAPI = c_ares_sys::ARES_ELOADIPHLPAPI as isize,
    EADDRGETNETWORKPARAMS = c_ares_sys::ARES_EADDRGETNETWORKPARAMS as isize,
    ECANCELLED = c_ares_sys::ARES_ECANCELLED as isize,
    UNKNOWN,
}

<<<<<<< HEAD
/// The result of a successful lookup for an A record.
#[derive(Debug, Clone)]
pub struct AResult {
    /// Official domain name
    pub domain: String,

    /// The IP addresses returned by the lookup.
    pub ip_addrs: Vec<Ipv4Addr>,
}

/// The result of a successful lookup for an AAAA record.
#[derive(Debug, Clone)]
pub struct AAAAResult {
    /// Official domain name
    pub domain: String,

    /// The IP addresses returned by the lookup.
    pub ip_addrs: Vec<Ipv6Addr>,
}

/// The result of a successful lookup for an SRV record.
#[derive(Debug, Clone)]
pub struct SRVResult {
    /// Host
    pub host: String,

    /// Weight
    pub weight: u16,

    /// Priority
    pub priority: u16,

    /// Port
    pub port: u16,
}

/// The result of a successful lookup for a CNAME record.
#[derive(Debug, Clone)]
pub struct CNameResult {
    /// The canonical name record.
    pub cname: String,
}

=======
>>>>>>> a8b52fe1
#[repr(C)]
pub struct hostent {
    pub h_name: *mut libc::c_char,
    pub h_aliases: *mut *mut libc::c_char,
    pub h_addrtype: libc::c_int,
    pub h_length: libc::c_int,
    pub h_addr_list: *mut *mut libc::c_char,
}

// See arpa/nameser.h
pub enum QueryType {
    A = 1,
    CNAME = 5,
    AAAA = 28,
    SRV = 33,
}

// See arpa/nameser.h
pub enum DnsClass {
   IN = 1,
}<|MERGE_RESOLUTION|>--- conflicted
+++ resolved
@@ -38,52 +38,6 @@
     UNKNOWN,
 }
 
-<<<<<<< HEAD
-/// The result of a successful lookup for an A record.
-#[derive(Debug, Clone)]
-pub struct AResult {
-    /// Official domain name
-    pub domain: String,
-
-    /// The IP addresses returned by the lookup.
-    pub ip_addrs: Vec<Ipv4Addr>,
-}
-
-/// The result of a successful lookup for an AAAA record.
-#[derive(Debug, Clone)]
-pub struct AAAAResult {
-    /// Official domain name
-    pub domain: String,
-
-    /// The IP addresses returned by the lookup.
-    pub ip_addrs: Vec<Ipv6Addr>,
-}
-
-/// The result of a successful lookup for an SRV record.
-#[derive(Debug, Clone)]
-pub struct SRVResult {
-    /// Host
-    pub host: String,
-
-    /// Weight
-    pub weight: u16,
-
-    /// Priority
-    pub priority: u16,
-
-    /// Port
-    pub port: u16,
-}
-
-/// The result of a successful lookup for a CNAME record.
-#[derive(Debug, Clone)]
-pub struct CNameResult {
-    /// The canonical name record.
-    pub cname: String,
-}
-
-=======
->>>>>>> a8b52fe1
 #[repr(C)]
 pub struct hostent {
     pub h_name: *mut libc::c_char,
