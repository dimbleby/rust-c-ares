--- conflicted
+++ resolved
@@ -1,322 +1,3 @@
-<<<<<<< HEAD
-extern crate c_ares_sys;
-extern crate libc;
-
-use std::ffi::{CStr, CString};
-use std::mem;
-use std::net::{Ipv4Addr, Ipv6Addr};
-use std::os::unix::io;
-use std::ptr;
-
-#[derive(Debug)]
-pub enum AresError {
-    ENODATA = 1,
-    EFORMERR,
-    ESERVFAIL,
-    ENOTFOUND,
-    ENOTIMP,
-    EREFUSED,
-    EBADQUERY,
-    EBADNAME,
-    EBADFAMILY,
-    EBADRESP,
-    ECONNREFUSED,
-    ETIMEOUT,
-    EOF,
-    EFILE,
-    ENOMEM,
-    EDESTRUCTION,
-    EBADSTR,
-    EBADFLAGS,
-    ENONAME,
-    EBADHINTS,
-    ENOTINITIALIZED,
-    ELOADIPHLPAPI,
-    EADDRGETNETWORKPARAMS,
-    ECANCELLED,
-    UNKNOWN,
-}
-
-pub const SOCKET_BAD: io::RawFd = c_ares_sys::ARES_SOCKET_BAD;
-
-pub struct AResult {
-    pub ip_addrs: Vec<Ipv4Addr>,
-}
-
-pub struct AAAAResult {
-    pub ip_addrs: Vec<Ipv6Addr>,
-}
-
-pub struct Channel {
-    ares_channel: c_ares_sys::ares_channel,
-}
-
-impl Channel {
-    pub fn new<F>(callback: F) -> Result<Channel, AresError> 
-        where F: FnOnce(io::RawFd, bool, bool) + 'static {
-        let lib_rc = unsafe {
-            c_ares_sys::ares_library_init(c_ares_sys::ARES_LIB_INIT_ALL)
-        };
-        if lib_rc != c_ares_sys::ARES_SUCCESS {
-            return Err(ares_error(lib_rc))
-        }
-
-        // TODO suport user-provided options
-        let mut ares_channel = ptr::null_mut();
-        let mut options = c_ares_sys::Struct_ares_options::default();
-        options.flags = c_ares_sys::ARES_FLAG_STAYOPEN;
-        options.timeout = 500;
-        options.tries = 3;
-        options.sock_state_cb = Some(socket_callback::<F>);
-        options.sock_state_cb_data = unsafe { mem::transmute(Box::new(callback)) };
-        let optmask =
-            c_ares_sys::ARES_OPT_FLAGS | 
-            c_ares_sys::ARES_OPT_TIMEOUTMS |
-            c_ares_sys::ARES_OPT_TRIES |
-            c_ares_sys::ARES_OPT_SOCK_STATE_CB;
-        let channel_rc = unsafe {
-            c_ares_sys::ares_init_options(&mut ares_channel, &mut options, optmask)
-        };
-        if channel_rc != c_ares_sys::ARES_SUCCESS {
-            unsafe { c_ares_sys::ares_library_cleanup(); }
-            return Err(ares_error(channel_rc))
-        }
-
-        let channel = Channel {
-            ares_channel: ares_channel,
-        };
-
-        // TODO ares_set_servers() here too?
-        Ok(channel)
-    }
-
-    pub fn query_a<F>(&mut self, name: &str, handler: F)
-        where F: FnOnce(Result<AResult, AresError>) + 'static {
-        let c_name = CString::new(name).unwrap();
-        unsafe {
-            let c_arg: *mut libc::c_void = mem::transmute(Box::new(handler));
-            c_ares_sys::ares_query(
-                self.ares_channel,
-                c_name.as_ptr(),
-                DnsClass::IN as libc::c_int,
-                QueryType::A as libc::c_int,
-                Some(query_a_callback::<F>),
-                c_arg);
-        }
-    }
-
-    pub fn query_aaaa<F>(&mut self, name: &str, handler: F)
-        where F: FnOnce(Result<AAAAResult, AresError>) + 'static {
-        let c_name = CString::new(name).unwrap();
-        unsafe {
-            let c_arg: *mut libc::c_void = mem::transmute(Box::new(handler));
-            c_ares_sys::ares_query(
-                self.ares_channel,
-                c_name.as_ptr(),
-                DnsClass::IN as libc::c_int,
-                QueryType::AAAA as libc::c_int,
-                Some(query_aaaa_callback::<F>),
-                c_arg);
-        }
-    }
-
-    pub fn process_fd(&mut self, read_fd: io::RawFd, write_fd: io::RawFd) {
-        unsafe { c_ares_sys::ares_process_fd(self.ares_channel, read_fd, write_fd); }
-    }
-}
-
-impl Drop for Channel {
-    fn drop(&mut self) {
-        unsafe {
-            c_ares_sys::ares_destroy(self.ares_channel);
-            c_ares_sys::ares_library_cleanup();
-        }
-    }
-}
-
-unsafe impl Send for Channel { }
-
-pub fn str_error<'a>(code: AresError) -> &'a str {
-    let buf = unsafe {
-        let ptr = c_ares_sys::ares_strerror(code as libc::c_int);
-        CStr::from_ptr(ptr).to_bytes()
-    };
-    std::str::from_utf8(buf).unwrap()
-}
-
-// Convert an error code from the library into a more strongly typed AresError.
-fn ares_error(code: libc::c_int) -> AresError {
-    match code {
-        c_ares_sys::ARES_ENODATA => AresError::ENODATA,
-        c_ares_sys::ARES_EFORMERR => AresError::EFORMERR,
-        c_ares_sys::ARES_ESERVFAIL => AresError::ESERVFAIL,
-        c_ares_sys::ARES_ENOTFOUND => AresError::ENOTFOUND,
-        c_ares_sys::ARES_ENOTIMP => AresError::ENOTIMP,
-        c_ares_sys::ARES_EREFUSED => AresError::EREFUSED,
-        c_ares_sys::ARES_EBADQUERY => AresError::EBADQUERY,
-        c_ares_sys::ARES_EBADNAME => AresError::EBADNAME,
-        c_ares_sys::ARES_EBADFAMILY => AresError::EBADFAMILY,
-        c_ares_sys::ARES_EBADRESP => AresError::EBADRESP,
-        c_ares_sys::ARES_ECONNREFUSED => AresError::ECONNREFUSED,
-        c_ares_sys::ARES_ETIMEOUT => AresError::ETIMEOUT,
-        c_ares_sys::ARES_EOF => AresError::EOF,
-        c_ares_sys::ARES_EFILE => AresError::EFILE,
-        c_ares_sys::ARES_ENOMEM => AresError::ENOMEM,
-        c_ares_sys::ARES_EDESTRUCTION => AresError::EDESTRUCTION,
-        c_ares_sys::ARES_EBADSTR => AresError::EBADSTR,
-        c_ares_sys::ARES_EBADFLAGS => AresError::EBADFLAGS,
-        c_ares_sys::ARES_ENONAME => AresError::ENONAME,
-        c_ares_sys::ARES_EBADHINTS => AresError::EBADHINTS,
-        c_ares_sys::ARES_ENOTINITIALIZED => AresError::ENOTINITIALIZED,
-        c_ares_sys::ARES_ELOADIPHLPAPI => AresError::ELOADIPHLPAPI,
-        c_ares_sys::ARES_EADDRGETNETWORKPARAMS => AresError::EADDRGETNETWORKPARAMS,
-        c_ares_sys::ARES_ECANCELLED => AresError::ECANCELLED,
-        _ => AresError::UNKNOWN,
-    }
-}
-
-#[repr(C)]
-struct hostent {
-    h_name: *mut libc::c_char,
-    h_aliases: *mut *mut libc::c_char,
-    h_addrtype: libc::c_int,
-    h_length: libc::c_int,
-    h_addr_list: *mut *mut libc::c_char,
-}
-
-// See arpa/nameser.h
-enum QueryType {
-    A = 1,
-    AAAA = 28,
-}
-
-// See arpa/nameser.h
-enum DnsClass {
-   IN = 1,
-}
-
-extern "C" fn socket_callback<F>(
-    data: *mut libc::c_void,
-    socket_fd: c_ares_sys::ares_socket_t,
-    readable: libc::c_int,
-    writable: libc::c_int)
-    where F: FnOnce(io::RawFd, bool, bool) + 'static {
-    let handler: Box<F> = unsafe { mem::transmute(data) };
-    handler(socket_fd as io::RawFd, readable != 0, writable != 0);
-}
-
-fn parse_a_result(
-    status: libc::c_int,
-    abuf: *mut libc::c_uchar,
-    alen: libc::c_int) -> Result<AResult, AresError> {
-    if status != c_ares_sys::ARES_SUCCESS {
-        return Err(ares_error(status))
-    }
-
-    let mut hostent: *mut hostent = ptr::null_mut();
-    let parse_status = unsafe {
-        c_ares_sys::ares_parse_a_reply(
-            abuf,
-            alen,
-            &mut hostent as *mut *mut _ as *mut *mut c_ares_sys::Struct_hostent,
-            ptr::null_mut(),
-            ptr::null_mut())
-    };
-    if parse_status != c_ares_sys::ARES_SUCCESS {
-        return Err(ares_error(parse_status))
-    }
-
-    let mut answers = Vec::new();
-    unsafe {
-        let mut ptr = (*hostent).h_addr_list;
-        while !(*ptr).is_null() {
-            let h_addr = *ptr;
-            let ip_addr = Ipv4Addr::new(
-                *h_addr as u8,
-                *h_addr.offset(1) as u8,
-                *h_addr.offset(2) as u8,
-                *h_addr.offset(3) as u8);
-            answers.push(ip_addr);
-            ptr = ptr.offset(1);
-        }
-        c_ares_sys::ares_free_hostent(hostent as *mut c_ares_sys::Struct_hostent);
-    }
-    let result = AResult {
-        ip_addrs: answers,
-    };
-    Ok(result)
-}
-
-extern "C" fn query_a_callback<F>(
-    arg: *mut libc::c_void,
-    status: libc::c_int,
-    _timeouts: libc::c_int,
-    abuf: *mut libc::c_uchar,
-    alen: libc::c_int)
-    where F: FnOnce(Result<AResult, AresError>) + 'static {
-    let result = parse_a_result(status, abuf, alen);
-    let handler: Box<F> = unsafe { mem::transmute(arg) };
-    handler(result);
-}
-
-fn parse_aaaa_result(
-    status: libc::c_int,
-    abuf: *mut libc::c_uchar,
-    alen: libc::c_int) -> Result<AAAAResult, AresError> {
-    if status != c_ares_sys::ARES_SUCCESS {
-        return Err(ares_error(status))
-    }
-
-    let mut hostent: *mut hostent = ptr::null_mut();
-    let parse_status = unsafe {
-        c_ares_sys::ares_parse_aaaa_reply(
-            abuf,
-            alen,
-            &mut hostent as *mut *mut _ as *mut *mut c_ares_sys::Struct_hostent,
-            ptr::null_mut(),
-            ptr::null_mut())
-    };
-    if parse_status != c_ares_sys::ARES_SUCCESS {
-        return Err(ares_error(parse_status))
-    }
-
-    let mut answers = Vec::new();
-    unsafe {
-        let mut ptr = (*hostent).h_addr_list;
-        while !(*ptr).is_null() {
-            let h_addr = *ptr;
-            let ip_addr = Ipv6Addr::new(
-                ((*h_addr as u16) << 8) + *h_addr.offset(1) as u16,
-                ((*h_addr.offset(2) as u16) << 8) + *h_addr.offset(3) as u16,
-                ((*h_addr.offset(4) as u16) << 8) + *h_addr.offset(5) as u16,
-                ((*h_addr.offset(6) as u16) << 8) + *h_addr.offset(7) as u16,
-                ((*h_addr.offset(8) as u16) << 8) + *h_addr.offset(9) as u16,
-                ((*h_addr.offset(10) as u16) << 8) + *h_addr.offset(11) as u16,
-                ((*h_addr.offset(12) as u16) << 8) + *h_addr.offset(13) as u16,
-                ((*h_addr.offset(14) as u16) << 8) + *h_addr.offset(15) as u16);
-            answers.push(ip_addr);
-            ptr = ptr.offset(1);
-        }
-        c_ares_sys::ares_free_hostent(hostent as *mut c_ares_sys::Struct_hostent);
-    }
-    let result = AAAAResult {
-        ip_addrs: answers,
-    };
-    Ok(result)
-}
-
-extern "C" fn query_aaaa_callback<F>(
-    arg: *mut libc::c_void,
-    status: libc::c_int,
-    _timeouts: libc::c_int,
-    abuf: *mut libc::c_uchar,
-    alen: libc::c_int)
-    where F: FnOnce(Result<AAAAResult, AresError>) + 'static {
-    let result = parse_aaaa_result(status, abuf, alen);
-    let handler: Box<F> = unsafe { mem::transmute(arg) };
-    handler(result);
-}
-=======
 mod callbacks;
 mod channel;
 mod parsers;
@@ -335,5 +16,4 @@
     AAAAResult,
     INVALID_FD,
 };
-pub use utils::str_error;
->>>>>>> 80c95ea1
+pub use utils::str_error;